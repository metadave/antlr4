--- conflicted
+++ resolved
@@ -33,10 +33,6 @@
 using Antlr4.Runtime.Misc;
 using Antlr4.Runtime.Sharpen;
 using Antlr4.Runtime.Tree;
-<<<<<<< HEAD
-using Antlr4.Runtime.Sharpen;
-=======
->>>>>>> 9a23a7f3
 
 namespace Antlr4.Runtime.Tree
 {
@@ -171,11 +167,7 @@
         {
             if (t.Parent == null)
             {
-<<<<<<< HEAD
                 return Collections.EmptyList<ITree>();
-=======
-                return Antlr4.Runtime.Sharpen.Collections.EmptyList();
->>>>>>> 9a23a7f3
             }
             IList<ITree> ancestors = new List<ITree>();
             t = t.Parent;
@@ -236,11 +228,7 @@
 
         public static IList<IParseTree> Descendants(IParseTree t)
         {
-<<<<<<< HEAD
             List<IParseTree> nodes = new List<IParseTree>();
-=======
-            IList<IParseTree> nodes = new List<IParseTree>();
->>>>>>> 9a23a7f3
             nodes.Add(t);
             int n = t.ChildCount;
             for (int i = 0; i < n; i++)
