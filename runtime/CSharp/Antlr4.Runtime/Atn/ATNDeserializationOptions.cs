--- conflicted
+++ resolved
@@ -28,12 +28,8 @@
  *  THIS SOFTWARE, EVEN IF ADVISED OF THE POSSIBILITY OF SUCH DAMAGE.
  */
 using System;
-<<<<<<< HEAD
 using Antlr4.Runtime.Misc;
 using Antlr4.Runtime.Sharpen;
-=======
-using Sharpen;
->>>>>>> eef89a00
 
 namespace Antlr4.Runtime.Atn
 {
@@ -70,12 +66,8 @@
             this.optimize = options.optimize;
         }
 
-<<<<<<< HEAD
-        [return: NotNull]
-        public static Antlr4.Runtime.Atn.ATNDeserializationOptions GetDefaultOptions()
-=======
+        [NotNull]
         public static Antlr4.Runtime.Atn.ATNDeserializationOptions Default
->>>>>>> eef89a00
         {
             get
             {
