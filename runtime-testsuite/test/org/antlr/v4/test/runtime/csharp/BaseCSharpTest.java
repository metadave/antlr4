--- conflicted
+++ resolved
@@ -633,18 +633,8 @@
 		if(isWindows())
 			return new String[] { exec, new File(tmpdir, "input").getAbsolutePath(), output.toAbsolutePath().toString(), errorOutput.toAbsolutePath().toString() } ;
 		else {
-<<<<<<< HEAD
 			String mono = locateTool("mono");
 			return new String[] { mono, exec, new File(tmpdir, "input").getAbsolutePath(), output.toAbsolutePath().toString(), errorOutput.toAbsolutePath().toString() };
-=======
-            if (!NETSTANDARD) {
-			    String mono = locateTool("mono");
-                return new String[] { mono, exec, new File(tmpdir, "input").getAbsolutePath() };
-            }
-
-            String dotnet = locateTool("dotnet");
-            return new String[] { dotnet, exec, new File(tmpdir, "src/input").getAbsolutePath() };
->>>>>>> e967463e
 		}
 	}
 
