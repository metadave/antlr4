--- conflicted
+++ resolved
@@ -646,11 +646,7 @@
 	public void testToLeftWithVaryingPredicate() throws Exception {
 		mkdir(tmpdir);
 
-<<<<<<< HEAD
-		StringBuilder grammarBuilder = new StringBuilder(264);
-=======
-		StringBuilder grammarBuilder = new StringBuilder(279);
->>>>>>> 95c850e5
+		StringBuilder grammarBuilder = new StringBuilder(272);
 		grammarBuilder.append("grammar T;\n");
 		grammarBuilder.append("@parser::members {int i = 0;}\n");
 		grammarBuilder.append("s : ({this.i += 1;\n");
